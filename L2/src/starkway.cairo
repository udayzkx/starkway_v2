--- conflicted
+++ resolved
@@ -1251,13 +1251,10 @@
         ) -> u256 {
             let transfer_list_len = transfer_list.len();
             let mut index = 0_u32;
-<<<<<<< HEAD
-            let mut amount = u256 { low: 0, high: 0 };
+            let mut amount:u256 = 0;
             let l1_token_details = self.l1_token_details.read(l1_token_address);
             let l1_decimals = l1_token_details.decimals;
-=======
-            let mut amount:u256 = 0;
->>>>>>> 0879f93a
+
             loop {
                 if (index == transfer_list_len) {
                     break ();
