--- conflicted
+++ resolved
@@ -140,10 +140,7 @@
         self._verify_msg_is_from_starkway(from_address);
 
         assert(amount != u256 { low: 0, high: 0 }, 'SW: Amount cannot be zero');
-<<<<<<< HEAD
-=======
-        assert(recipient_address.is_non_zero(), 'SW: Invalid recipient address');
->>>>>>> 07a9c257
+
         assert(message_handler.is_non_zero(), 'SW: Invalid message handler');
 
         let native_token_address = self
@@ -167,10 +164,7 @@
 
     #[external(v0)]
     impl StarkwayImpl of IStarkway<ContractState> {
-<<<<<<< HEAD
-
-=======
->>>>>>> 07a9c257
+
         ////////////////////
         // TEST FUNCTIONS //
         ////////////////////
@@ -183,11 +177,8 @@
             token_details: L1TokenDetails
         ) {
             let l1_starkway_vault_address = self.l1_starkway_vault_address.read();
-<<<<<<< HEAD
+
             assert(l1_starkway_vault_address.address == from_address, 'SW: Vault not initializer');
-=======
-            assert(l1_starkway_vault_address.address == from_address, 'SW: Invalid l1 address');
->>>>>>> 07a9c257
 
             self._init_token(l1_token_address, token_details);
         }
@@ -204,19 +195,13 @@
         ) {
             self._verify_msg_is_from_starkway(from_address);
 
-<<<<<<< HEAD
-            self._process_deposit(l1_token_address, sender_l1_address, recipient_address, amount, fee);
-        }
-
-        
-=======
+
             self
                 ._process_deposit(
                     l1_token_address, sender_l1_address, recipient_address, amount, fee
                 );
         }
 
->>>>>>> 07a9c257
         #[cfg(test)]
         fn deposit_with_message_test(
             ref self: ContractState,
@@ -232,13 +217,8 @@
             self._verify_msg_is_from_starkway(from_address);
 
             assert(amount != u256 { low: 0, high: 0 }, 'SW: Amount cannot be zero');
-<<<<<<< HEAD
             assert(message_handler.is_non_zero(), 'SW: Invalid message handler');
 
-=======
-            assert(recipient_address.is_non_zero(), 'SW: Invalid recipient address');
-            assert(message_handler.is_non_zero(), 'SW: Invalid message handler');
->>>>>>> 07a9c257
             let native_token_address = self
                 ._process_deposit(
                     l1_token_address, sender_l1_address, recipient_address, amount, fee, 
