--- conflicted
+++ resolved
@@ -1,7 +1,3 @@
-<<<<<<< HEAD
-mod push_type;
-mod pull_type;
-=======
 mod pull_type;
 mod push_type;
->>>>>>> 97debe83
+mod pull_type;