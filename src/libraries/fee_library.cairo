--- conflicted
+++ resolved
@@ -75,11 +75,9 @@
         assert(tier <= max_fee_segment_tier + 1, 'Tier > max_fee_segment_tier + 1');
 
         let lower_tier_fee = s_fee_segments::read((token_l1_address, tier - 1));
-<<<<<<< HEAD
-        if tier - 1 != 0 {
-=======
+
         if (tier - 1 != 0) {
->>>>>>> 3453262e
+
             assert(
                 lower_tier_fee.to_amount < fee_segment.to_amount, 'Amount invalid wrt lower tier'
             );
