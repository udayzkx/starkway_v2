--- conflicted
+++ resolved
@@ -16,11 +16,8 @@
 use starkway::utils::l1_address::L1Address;
 use starkway::utils::l1_address::StorageAccessL1Address;
 
-<<<<<<< HEAD
-#[derive(Serde, Destruct)]
-=======
+
 #[derive(Serde, Destruct, Copy)] 
->>>>>>> fe1e2ab2
 struct L1TokenDetails {
     name: felt252,
     symbol: felt252,
