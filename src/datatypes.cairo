--- conflicted
+++ resolved
@@ -1,98 +1,5 @@
-<<<<<<< HEAD
-use starknet::storage_access::StorageBaseAddress;
-use starknet::storage_access::StorageAddress;
-use starknet::storage_access::storage_address_from_base_and_offset;
-use starknet::storage_access::storage_address_to_felt252;
-use starknet::storage_access::storage_base_address_from_felt252;
-use starknet::StorageAccess;
-use traits::Into;
-use traits::TryInto;
-use option::OptionTrait;
-use starknet::SyscallResult;
-use starknet::syscalls::storage_read_syscall;
-use starknet::syscalls::storage_write_syscall;
-use starknet::ContractAddress;
-use starknet::contract_address::ContractAddressIntoFelt252;
-use starknet::contract_address::Felt252TryIntoContractAddress;
-use starkway::utils::l1_address::L1Address;
-use starkway::utils::l1_address::StorageAccessL1Address;
-
-
-#[derive(Serde, Destruct, Copy)] 
-struct L1TokenDetails {
-    name: felt252,
-    symbol: felt252,
-    decimals: u8,
-}
-
-impl StorageAccessL1TokenDetails of StorageAccess<L1TokenDetails> {
-    fn read(address_domain: u32, base: StorageBaseAddress) -> SyscallResult<L1TokenDetails> {
-        Result::Ok(
-            L1TokenDetails {
-                name: StorageAccess::<felt252>::read(address_domain, base)?,
-                symbol: storage_read_syscall(
-                    address_domain, storage_address_from_base_and_offset(base, 1_u8)
-                )?,
-                decimals: storage_read_syscall(
-                    address_domain, storage_address_from_base_and_offset(base, 2_u8)
-                )?.try_into().expect('not L1TokenDetails')
-            }
-        )
-    }
-
-    fn write(
-        address_domain: u32, base: StorageBaseAddress, value: L1TokenDetails
-    ) -> SyscallResult<()> {
-        StorageAccess::<felt252>::write(address_domain, base, value.name)?;
-        storage_write_syscall(
-            address_domain, storage_address_from_base_and_offset(base, 1_u8), value.symbol
-        );
-        storage_write_syscall(
-            address_domain, storage_address_from_base_and_offset(base, 2_u8), value.decimals.into()
-        )
-    }
-}
-
-#[derive(Serde, Destruct)]
-struct L2TokenDetails {
-    l1_address: L1Address,
-    bridge_id: felt252,
-    bridge_address: ContractAddress,
-}
-
-impl StorageAccessL2TokenDetails of StorageAccess<L2TokenDetails> {
-    fn read(address_domain: u32, base: StorageBaseAddress) -> SyscallResult<L2TokenDetails> {
-        Result::Ok(
-            L2TokenDetails {
-                l1_address: StorageAccess::<L1Address>::read(address_domain, base)?,
-                bridge_id: storage_read_syscall(
-                    address_domain, storage_address_from_base_and_offset(base, 1_u8)
-                )?,
-                bridge_address: storage_read_syscall(
-                    address_domain, storage_address_from_base_and_offset(base, 2_u8)
-                )?.try_into().expect('not L2TokenDetails')
-            }
-        )
-    }
-
-    fn write(
-        address_domain: u32, base: StorageBaseAddress, value: L2TokenDetails
-    ) -> SyscallResult<()> {
-        StorageAccess::<L1Address>::write(address_domain, base, value.l1_address)?;
-        storage_write_syscall(
-            address_domain, storage_address_from_base_and_offset(base, 1_u8), value.bridge_id
-        );
-        storage_write_syscall(
-            address_domain,
-            storage_address_from_base_and_offset(base, 2_u8),
-            value.bridge_address.into()
-        )
-    }
-}
-=======
 mod fee_range;
 mod fee_segment;
 mod l1_address;
 mod l1_token_details;
-mod l2_token_details;
->>>>>>> 1c1fac0d
+mod l2_token_details;