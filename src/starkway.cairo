#[contract]
mod Starkway {
<<<<<<< HEAD
    use starknet::{
        ContractAddress, class_hash::ClassHash, class_hash::ClassHashZeroable,
        contract_address::ContractAddressZeroable, get_caller_address, get_contract_address
    };
    use starknet::syscalls::deploy_syscall;
    use starknet::syscalls::emit_event_syscall;
    use traits::Into;
    use starkway::interfaces::{IAdminAuthDispatcher, IAdminAuthDispatcherTrait};
=======
    use array::{Array, Span, ArrayTrait};
    use core::hash::LegacyHashFelt252;
>>>>>>> 85458b31
    use core::result::ResultTrait;
    use starknet::{
        ContractAddress, class_hash::ClassHash, class_hash::ClassHashZeroable,
        contract_address::ContractAddressZeroable, get_caller_address, get_contract_address
    };
    use starknet::syscalls::{emit_event_syscall, deploy_syscall};
    use traits::{Into, TryInto};
    use zeroable::Zeroable;
<<<<<<< HEAD
    use array::{Array, Span, ArrayTrait};
=======

>>>>>>> 85458b31
    use starkway::datatypes::{
        l1_token_details::L1TokenDetails, l2_token_details::L2TokenDetails,
        l1_token_details::StorageAccessL1TokenDetails,
        l2_token_details::StorageAccessL2TokenDetails, l1_address::L1Address,
<<<<<<< HEAD
    };

=======
    };
    use starkway::traits::{
        IAdminAuthDispatcher, IAdminAuthDispatcherTrait, IStarkwayERC20Dispatcher,
        IStarkwayERC20DispatcherTrait
    };
>>>>>>> 85458b31
    use starkway::utils::helpers::is_in_range;
    use core::integer::u256;

    struct Storage {
        s_l1_starkway_address: L1Address,
        s_l1_starkway_vault_address: L1Address,
        s_admin_auth_address: ContractAddress,
        s_fee_address: ContractAddress,
        s_ERC20_class_hash: ClassHash,
        s_l1_token_details: LegacyMap::<L1Address, L1TokenDetails>,
        s_total_fee_collected: LegacyMap::<L1Address, u256>,
        s_fee_withdrawn: LegacyMap::<L1Address, u256>,
        s_bridge_existence_by_id: LegacyMap::<u16, bool>,
        s_bridge_name_by_id: LegacyMap::<u16, felt252>,
        s_bridge_adapter_by_id: LegacyMap::<u16, ContractAddress>,
        s_supported_tokens_length: u32,
        s_supported_tokens: LegacyMap::<u32, L1Address>,
        s_whitelisted_token_l2_address_length: LegacyMap::<L1Address, u32>,
        s_whitelisted_token_l2_address: LegacyMap::<(L1Address, u32), ContractAddress>,
        s_whitelisted_token_details: LegacyMap::<ContractAddress, L2TokenDetails>,
        s_native_token_l2_address: LegacyMap::<L1Address, ContractAddress>,
        // s_withdrawal_ranges: LegacyMap::<felt252, WithdrawalRange>, Currently not present in alpha 6
        s_deploy_nonce: u128,
    }

    /////////////////
    // Constructor //
    /////////////////

    #[constructor]
    fn constructor(
        admin_auth_contract_address: ContractAddress,
        fee_rate_default: u256,
        erc20_contract_hash: ClassHash
    ) {
        assert(admin_auth_contract_address.is_non_zero(), 'Starkway: Address is zero');
        assert(erc20_contract_hash.is_non_zero(), 'Starkway: Class hash is zero');

        s_admin_auth_address::write(admin_auth_contract_address);
        s_ERC20_class_hash::write(erc20_contract_hash);
        // set fee rate once implemented
    }

    //////////
    // View //
    //////////

    #[view]
    fn get_l1_starkway_address() -> L1Address {
        s_l1_starkway_address::read()
    }

    #[view]
    fn get_l1_starkway_vault_address() -> L1Address {
        s_l1_starkway_vault_address::read()
    }

    #[view]
    fn get_admin_auth_address() -> ContractAddress {
        s_admin_auth_address::read()
    }

    #[view]
    fn get_class_hash() -> ClassHash {
        s_ERC20_class_hash::read()
    }

    #[view]
    fn get_native_token_address(l1_token_address: L1Address) -> ContractAddress {
        s_native_token_l2_address::read(l1_token_address)
    }

    #[view]
    fn get_l1_token_details(l1_token_address: L1Address) -> L1TokenDetails {
        s_l1_token_details::read(l1_token_address)
    }

    #[view]
    fn get_whitelisted_token_details(l2_address: ContractAddress) -> L2TokenDetails {
        s_whitelisted_token_details::read(l2_address)
    }

    #[view]
    fn get_supported_tokens() -> Array<L1Address> {
        let mut supported_tokens = ArrayTrait::new();
        let len = s_supported_tokens_length::read();
        let mut counter = 0_u32;
        loop {
            if counter == len {
                break ();
            }
            supported_tokens.append(s_supported_tokens::read(counter));
            counter += 1;
        };
        supported_tokens
    }

    #[view]
    fn get_whitelisted_token_addresses(l1_token_address: L1Address) -> Array<ContractAddress> {
        let mut whitelisted_tokens = ArrayTrait::new();
        let len = s_whitelisted_token_l2_address_length::read(l1_token_address);
        let mut counter = 0_u32;
        loop {
            if counter == len {
                break ();
            }
            whitelisted_tokens.append(
                s_whitelisted_token_l2_address::read((l1_token_address, counter))
            );
            counter += 1;
        };
        whitelisted_tokens
<<<<<<< HEAD
=======
    }

    ////////////////
    // L1 Handler //
    ////////////////

    #[l1_handler]
    fn initialize_token(
        from_address: felt252, l1_token_address: L1Address, token_details: L1TokenDetails
    ) {
        verify_msg_is_from_starkway(from_address);

        init_token(l1_token_address, token_details);
    }

    #[l1_handler]
    fn deposit(
        from_address: felt252,
        l1_token_address: L1Address,
        sender_l1_address: L1Address,
        recipient_address: ContractAddress,
        amount: u256,
        fee: u256
    ) {
        verify_msg_is_from_starkway(from_address);

        process_deposit(l1_token_address, sender_l1_address, recipient_address, amount, fee);
>>>>>>> 85458b31
    }

    //////////////
    // External //
    //////////////

    #[external]
    fn set_l1_starkway_address(l1_address: L1Address) {
        verify_caller_is_admin();
        s_l1_starkway_address::write(l1_address);
    }

    #[external]
    fn set_l1_starkway_vault_address(l1_address: L1Address) {
        verify_caller_is_admin();
        let current_address: L1Address = s_l1_starkway_vault_address::read();
        assert(current_address.value == 0, 'Starkway: Vault already set');
        s_l1_starkway_vault_address::write(l1_address);
    }

    #[external]
    fn set_admin_auth_address(admin_auth_address: ContractAddress) {
        verify_caller_is_admin();
        s_admin_auth_address::write(admin_auth_address);
    }

    #[external]
    fn set_class_hash(class_hash: ClassHash) {
        verify_caller_is_admin();
        s_ERC20_class_hash::write(class_hash);
    }

    #[external]
    fn register_bridge(
        bridge_id: u16, bridge_name: felt252, bridge_adapter_address: ContractAddress
    ) {
        verify_caller_is_admin();
        assert(
            s_bridge_existence_by_id::read(bridge_id) == false, 'Starkway: Bridge already exists'
        );
        assert(bridge_id > 0_u16, 'Starkway: Bridge id not valid');
        assert(bridge_adapter_address.is_non_zero(), 'Starkway: Adapter address is 0');
        assert(bridge_name != 0, 'Starkway: Bridge name not valid');
        s_bridge_existence_by_id::write(bridge_id, true);
        s_bridge_name_by_id::write(bridge_id, bridge_name);
        s_bridge_adapter_by_id::write(bridge_id, bridge_adapter_address);
    }

    //////////////
    // Internal //
    //////////////

    #[internal]
    fn verify_caller_is_admin() {
        let admin_auth_address: ContractAddress = s_admin_auth_address::read();
        let caller: ContractAddress = get_caller_address();
        let is_admin = IAdminAuthDispatcher {
            contract_address: admin_auth_address
        }.get_is_allowed(caller);
        assert(is_admin == true, 'Starkway: Caller not admin');
    }

    #[internal]
    fn verify_msg_is_from_starkway(from_address: felt252) {
        let l1_starkway_address = s_l1_starkway_address::read();
        assert(l1_starkway_address.value == from_address, 'Starkway: Invalid l1 address');
    }

    #[internal]
    fn init_token(l1_token_address: L1Address, token_details: L1TokenDetails) {
        let native_address: ContractAddress = s_native_token_l2_address::read(l1_token_address);
        assert(native_address.is_zero(), 'Starkway: Native token present');

        let class_hash: ClassHash = s_ERC20_class_hash::read();
        assert(class_hash.is_non_zero(), 'Starkway: Class hash is 0');

        assert(token_details.name != 0, 'Starkway: Name is 0');
        assert(token_details.symbol != 0, 'Starkway: Symbol is 0');

        let res: bool = is_in_range(token_details.decimals, 1_u8, 18_u8);
        assert(res == true, 'Starkway: Decimals not valid');

        let nonce = s_deploy_nonce::read();
        s_deploy_nonce::write(nonce + 1);

        let starkway_address: ContractAddress = get_contract_address();
        let mut calldata = ArrayTrait::new();
        calldata.append(token_details.name);
        calldata.append(token_details.symbol);
        calldata.append(token_details.decimals.into());
        calldata.append(starkway_address.into());
        let calldata_span = calldata.span();

        let (contract_address, _) = deploy_syscall(
            class_hash, nonce.into(), calldata_span, false
        ).unwrap();

        s_native_token_l2_address::write(l1_token_address, contract_address);
        s_l1_token_details::write(l1_token_address, token_details);

        let current_len = s_supported_tokens_length::read();
        s_supported_tokens_length::write(current_len + 1);
        s_supported_tokens::write(current_len, l1_token_address);

        let mut keys = ArrayTrait::new();
        keys.append(l1_token_address.into());
        keys.append(token_details.name);
        keys.append('initialise');
        let mut data = ArrayTrait::new();
        data.append(contract_address.into());

        emit_event_syscall(keys.span(), data.span());
    }

    #[internal]
    fn process_deposit(
        l1_token_address: L1Address,
        sender_l1_address: L1Address,
        recipient_address: ContractAddress,
        amount: u256,
        fee: u256
    ) -> ContractAddress {
        assert(recipient_address.is_non_zero(), 'Starkway: Invalid recipient');

        let native_token_address = s_native_token_l2_address::read(l1_token_address);
        assert(native_token_address.is_non_zero(), 'Starkway: Token uninitialized');

        IStarkwayERC20Dispatcher {
            contract_address: native_token_address
        }.mint(recipient_address, amount);

        let starkway_address: ContractAddress = get_contract_address();
        IStarkwayERC20Dispatcher {
            contract_address: native_token_address
        }.mint(starkway_address, fee);

        let current_collected_fee: u256 = s_total_fee_collected::read(l1_token_address);
        s_total_fee_collected::write(l1_token_address, current_collected_fee + fee);

        let mut keys = ArrayTrait::new();
        keys.append(sender_l1_address.value);
        keys.append(recipient_address.into());
        let hash_value = LegacyHashFelt252::hash(sender_l1_address.value, recipient_address.into());
        keys.append(hash_value);
        keys.append('deposit');
        let mut data = ArrayTrait::new();
        data.append(amount.low.into());
        data.append(amount.high.into());
        data.append(fee.low.into());
        data.append(fee.high.into());
        data.append(l1_token_address.value);
        data.append(native_token_address.into());

        emit_event_syscall(keys.span(), data.span());
        return native_token_address;
    }
}<|MERGE_RESOLUTION|>--- conflicted
+++ resolved
@@ -1,18 +1,7 @@
 #[contract]
 mod Starkway {
-<<<<<<< HEAD
-    use starknet::{
-        ContractAddress, class_hash::ClassHash, class_hash::ClassHashZeroable,
-        contract_address::ContractAddressZeroable, get_caller_address, get_contract_address
-    };
-    use starknet::syscalls::deploy_syscall;
-    use starknet::syscalls::emit_event_syscall;
-    use traits::Into;
-    use starkway::interfaces::{IAdminAuthDispatcher, IAdminAuthDispatcherTrait};
-=======
     use array::{Array, Span, ArrayTrait};
     use core::hash::LegacyHashFelt252;
->>>>>>> 85458b31
     use core::result::ResultTrait;
     use starknet::{
         ContractAddress, class_hash::ClassHash, class_hash::ClassHashZeroable,
@@ -21,25 +10,16 @@
     use starknet::syscalls::{emit_event_syscall, deploy_syscall};
     use traits::{Into, TryInto};
     use zeroable::Zeroable;
-<<<<<<< HEAD
-    use array::{Array, Span, ArrayTrait};
-=======
-
->>>>>>> 85458b31
+
     use starkway::datatypes::{
         l1_token_details::L1TokenDetails, l2_token_details::L2TokenDetails,
         l1_token_details::StorageAccessL1TokenDetails,
         l2_token_details::StorageAccessL2TokenDetails, l1_address::L1Address,
-<<<<<<< HEAD
     };
-
-=======
-    };
-    use starkway::traits::{
+    use starkway::interfaces::{
         IAdminAuthDispatcher, IAdminAuthDispatcherTrait, IStarkwayERC20Dispatcher,
         IStarkwayERC20DispatcherTrait
     };
->>>>>>> 85458b31
     use starkway::utils::helpers::is_in_range;
     use core::integer::u256;
 
@@ -80,7 +60,7 @@
 
         s_admin_auth_address::write(admin_auth_contract_address);
         s_ERC20_class_hash::write(erc20_contract_hash);
-        // set fee rate once implemented
+    // set fee rate once implemented
     }
 
     //////////
@@ -152,8 +132,6 @@
             counter += 1;
         };
         whitelisted_tokens
-<<<<<<< HEAD
-=======
     }
 
     ////////////////
@@ -181,7 +159,6 @@
         verify_msg_is_from_starkway(from_address);
 
         process_deposit(l1_token_address, sender_l1_address, recipient_address, amount, fee);
->>>>>>> 85458b31
     }
 
     //////////////
