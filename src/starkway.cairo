--- conflicted
+++ resolved
@@ -1,6 +1,5 @@
 #[contract]
 mod Starkway {
-<<<<<<< HEAD
     use starknet::{ 
         ContractAddress,
         class_hash::ClassHash,
@@ -9,42 +8,21 @@
         get_caller_address,
         get_contract_address
     };
-=======
-    use array::ArrayTrait;
-    use core::result::ResultTrait;
-    use starknet::ContractAddress;
-    use starknet::class_hash::ClassHash;
-    use starknet::class_hash::ClassHashZeroable;
-    use starknet::contract_address::ContractAddressZeroable;
-    use starknet::get_caller_address;
-    use starknet::get_contract_address;
->>>>>>> 1c1fac0d
     use starknet::syscalls::deploy_syscall;
     use starknet::syscalls::emit_event_syscall;
     use traits::Into;
     use starkway::traits:: {IAdminAuthDispatcher, IAdminAuthDispatcherTrait};
     use core::result::ResultTrait;
     use zeroable::Zeroable;
-<<<<<<< HEAD
     use array::{ Array, Span, ArrayTrait};
     use starkway::datatypes::{ 
-        L1TokenDetails, L2TokenDetails, StorageAccessL1TokenDetails,
-        StorageAccessL2TokenDetails
+        l1_token_details::L1TokenDetails, 
+        l2_token_details::L2TokenDetails, 
+        l1_token_Details::StorageAccessL1TokenDetails,
+        l2_token_details::StorageAccessL2TokenDetails
     };
     use starkway::utils::l1_address::{ L1Address, StorageAccessL1Address};
     use starkway::utils::helpers::is_in_range;
-=======
-
-    use starkway::traits::IAdminAuthDispatcher;
-    use starkway::traits::IAdminAuthDispatcherTrait;
-    use starkway::utils::helpers::is_in_range;
-    use starkway::datatypes::l1_token_details::L1TokenDetails;
-    use starkway::datatypes::l2_token_details::L2TokenDetails;
-    use starkway::datatypes::l1_token_details::StorageAccessL1TokenDetails;
-    use starkway::datatypes::l2_token_details::StorageAccessL2TokenDetails;
-    use starkway::datatypes::l1_address::L1Address;
-    use starkway::datatypes::l1_address::StorageAccessL1Address;
->>>>>>> 1c1fac0d
 
     struct Storage {
         s_l1_starkway_address: L1Address,
