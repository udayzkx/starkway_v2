--- conflicted
+++ resolved
@@ -1,23 +1,12 @@
 #[contract]
 mod Starkway {
-<<<<<<< HEAD
     use starknet::{
         ContractAddress, class_hash::ClassHash, class_hash::ClassHashZeroable,
         contract_address::ContractAddressZeroable, get_caller_address, get_contract_address
-=======
-    use starknet::{ 
-        ContractAddress,
-        class_hash::ClassHash,
-        class_hash::ClassHashZeroable,
-        contract_address::ContractAddressZeroable,
-        get_caller_address,
-        get_contract_address
->>>>>>> 202ba6a1
     };
     use starknet::syscalls::deploy_syscall;
     use starknet::syscalls::emit_event_syscall;
     use traits::Into;
-<<<<<<< HEAD
     use starkway::traits::{IAdminAuthDispatcher, IAdminAuthDispatcherTrait};
     use core::result::ResultTrait;
     use zeroable::Zeroable;
@@ -25,23 +14,9 @@
     use starkway::datatypes::{
         l1_token_details::L1TokenDetails, l2_token_details::L2TokenDetails,
         l1_token_details::StorageAccessL1TokenDetails,
-        l2_token_details::StorageAccessL2TokenDetails, l1_address::L1Address
+        l2_token_details::StorageAccessL2TokenDetails, l1_address::L1Address,
     };
 
-=======
-    use starkway::traits:: {IAdminAuthDispatcher, IAdminAuthDispatcherTrait};
-    use core::result::ResultTrait;
-    use zeroable::Zeroable;
-    use array::{ Array, Span, ArrayTrait};
-    use starkway::datatypes::{ 
-        l1_token_details::L1TokenDetails, 
-        l2_token_details::L2TokenDetails, 
-        l1_token_details::StorageAccessL1TokenDetails,
-        l2_token_details::StorageAccessL2TokenDetails,
-        l1_address::L1Address,
-    };
-    
->>>>>>> 202ba6a1
     use starkway::utils::helpers::is_in_range;
 
     struct Storage {
@@ -122,7 +97,6 @@
     fn get_whitelisted_token_details(l2_address: ContractAddress) -> L2TokenDetails {
         s_whitelisted_token_details::read(l2_address)
     }
-<<<<<<< HEAD
 
     #[view]
     fn get_supported_tokens() -> Array<L1Address> {
@@ -140,25 +114,6 @@
     }
 
     #[view]
-=======
-
-    #[view]
-    fn get_supported_tokens() -> Array<L1Address> {
-        let mut supported_tokens = ArrayTrait::new();
-        let len = s_supported_tokens_length::read();
-        let mut counter = 0_u32;
-        loop {
-            if counter == len {
-                break ();
-            }
-            supported_tokens.append(s_supported_tokens::read(counter));
-            counter += 1;
-        };
-        supported_tokens
-    }
-
-    #[view]
->>>>>>> 202ba6a1
     fn get_whitelisted_token_addresses(l1_token_address: L1Address) -> Array<ContractAddress> {
         let mut whitelisted_tokens = ArrayTrait::new();
         let len = s_whitelisted_token_l2_address_length::read(l1_token_address);
@@ -173,10 +128,6 @@
             counter += 1;
         };
         whitelisted_tokens
-<<<<<<< HEAD
-=======
-
->>>>>>> 202ba6a1
     }
 
     //////////////
