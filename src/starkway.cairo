--- conflicted
+++ resolved
@@ -269,7 +269,7 @@
         return fee;
     }
 
-<<<<<<< HEAD
+
     // @notice - This function takes as input the l1_address of the token and the amount to withdraw, expected fees
     // It then prepares a list of l2_tokens for which user should provide approvals 
     // to the bridge alongwith list of tokens that need
@@ -326,7 +326,8 @@
             @sorted_token_balance_list, total_withdrawal_amount, user, bridge_address
         );
         (approval_list, transfer_list)
-=======
+    }
+    
     // @notice - function to get cumulative fees collected for a particular L1 token
     // @param l1_token_address - L1_token corresponding to which we want to know fees collected
     // @return total_fees - total fees collected so far for given L1_token
@@ -361,7 +362,6 @@
     #[view]
     fn fetch_default_fee_rate() -> u256 {
         get_default_fee_rate()
->>>>>>> 3453262e
     }
 
     ////////////////
